--- conflicted
+++ resolved
@@ -1,18 +1,13 @@
-import djangocms_navigation
 from setuptools import find_packages, setup
 
+import djangocms_navigation
+
+
 INSTALL_REQUIREMENTS = [
-<<<<<<< HEAD
-    'Django>=1.11,<2.0',
-    'django-cms>=3.5.0',
-    'django-treebeard>=4.3'
-    ]
-=======
     "Django>=1.11,<2.0",
     "django-cms>=3.5.0",
     "django-treebeard>=4.3",
 ]
->>>>>>> 09385377
 
 
 setup(
