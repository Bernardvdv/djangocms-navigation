from django import forms
<<<<<<< HEAD
from django.contrib.contenttypes.models import ContentType
from django.utils.translation import ugettext_lazy as _

from treebeard.forms import MoveNodeForm, _get_exclude_for_model
from .models import NavigationPlugin, MenuItem, MenuContent
from .utils import supported_models
=======
from django.utils.html import escape
from django.utils.safestring import mark_safe
from django.utils.translation import ugettext_lazy as _

from treebeard.forms import MoveNodeForm, _get_exclude_for_model

from .models import MenuContent, MenuItem, NavigationPlugin
from .utils import supported_content_type_pks, supported_models
>>>>>>> de39849b


class NavigationPluginForm(forms.ModelForm):
    class Meta:
        model = NavigationPlugin
        fields = ("template",)


class MenuContentForm(forms.ModelForm):
    title = forms.CharField(label=_("Menu Title"), max_length=100)

    class Meta:
        model = MenuContent
        fields = ["title"]


class MenuItemForm(MoveNodeForm):
    # Todo: use autocomplete to select page object
<<<<<<< HEAD
    content_type = forms.ChoiceField(
        label=_("Content Type"),
        widget=forms.Select(attrs={"data-placeholder": _("Select Content Type")}),
    )

    object_id = forms.ChoiceField(
        label=_("Content"),
        widget=forms.Select(attrs={"data-placeholder": _("Select Page")}),
    )
=======
>>>>>>> de39849b

    class Meta:
        model = MenuItem
        exclude = _get_exclude_for_model(model, None)

    def __init__(self, *args, **kwargs):
<<<<<<< HEAD
        super().__init__(*args, **kwargs)

        # Todo: optimisation
        choices = []
        content_choices = []
        for model in supported_models():
            choices.append(
                (
                    ContentType.objects.get_for_model(model).id,
                    model._meta.verbose_name.capitalize(),
                )
            )

            content_choices.extend([(obj.id, obj) for obj in model.objects.all()])

        self.fields["content_type"].choices = choices
        self.fields["object_id"].choices = content_choices

        if self.instance:

            if self.instance.content_type_id:
                self.fields["content_type"].initial = self.instance.content_type
                self.fields["object_id"].initial = self.instance.object_id

    def clean(self):
        data = super().clean()
        data["content_type"] = ContentType.objects.get(id=data["content_type"])
        if data['_ref_node_id'] == 0:
            raise forms.ValidationError(_("Adding root menuitem is not allowed"))
        return data

    def save(self, **kwargs):
        self.instance.object_id = self.cleaned_data["object_id"]
        self.instance.content_type = self.cleaned_data["content_type"]
        return super().save(**kwargs)
=======
        self.menu_root = kwargs.pop("menu_root")
        super().__init__(*args, **kwargs)

        self.fields["object_id"].widget = forms.Select(
            attrs={"data-placeholder": _("Select Page")}
        )
        self.fields["object_id"].label = "Content"

        self.fields["content_type"].queryset = self.fields[
            "content_type"
        ].queryset.filter(pk__in=supported_content_type_pks())

        self.fields["_ref_node_id"].choices = self.mk_dropdown_tree(
            MenuItem, for_node=self.menu_root.get_root()
        )

        # Todo: change when autocomplete implemented, tests for this field
        content_choices = []
        for model in supported_models():
            content_choices.extend([(obj.id, obj) for obj in model.objects.all()])
        self.fields["object_id"].widget.choices = content_choices

        # TODO: If this initial still needed after autocomplete changes
        # then don't forget to write tests for this
        if self.instance:
            self.fields["object_id"].initial = self.instance.object_id

    def clean(self):
        cleaned_data = super().clean()

        if self.errors:
            return cleaned_data

        try:
            node = MenuItem.objects.get(id=cleaned_data["_ref_node_id"])
        except MenuItem.DoesNotExist:
            node = None

        # Check we're not trying to modify the root node cause some
        # validation will not apply
        changing_root = self.instance.pk and self.instance.is_root()
        if not node and not changing_root:
            raise forms.ValidationError(
                {"_ref_node_id": "You must specify a relative menu item"}
            )

        if node and node.is_root() and cleaned_data["_position"] in ["left", "right"]:
            raise forms.ValidationError(
                {"_ref_node_id": ["You cannot add a sibling for this menu item"]}
            )

        return cleaned_data

    @classmethod
    def mk_dropdown_tree(cls, model, for_node=None):
        """ Creates a tree-like list of choices for root node """
        options = [(0, _("-- root --"))]
        if for_node:
            for node in model.get_tree(for_node):
                options.append(
                    (node.pk, mark_safe(cls.mk_indent(node.get_depth()) + escape(node)))
                )
        return options
>>>>>>> de39849b
<|MERGE_RESOLUTION|>--- conflicted
+++ resolved
@@ -1,12 +1,4 @@
 from django import forms
-<<<<<<< HEAD
-from django.contrib.contenttypes.models import ContentType
-from django.utils.translation import ugettext_lazy as _
-
-from treebeard.forms import MoveNodeForm, _get_exclude_for_model
-from .models import NavigationPlugin, MenuItem, MenuContent
-from .utils import supported_models
-=======
 from django.utils.html import escape
 from django.utils.safestring import mark_safe
 from django.utils.translation import ugettext_lazy as _
@@ -15,7 +7,6 @@
 
 from .models import MenuContent, MenuItem, NavigationPlugin
 from .utils import supported_content_type_pks, supported_models
->>>>>>> de39849b
 
 
 class NavigationPluginForm(forms.ModelForm):
@@ -34,61 +25,12 @@
 
 class MenuItemForm(MoveNodeForm):
     # Todo: use autocomplete to select page object
-<<<<<<< HEAD
-    content_type = forms.ChoiceField(
-        label=_("Content Type"),
-        widget=forms.Select(attrs={"data-placeholder": _("Select Content Type")}),
-    )
-
-    object_id = forms.ChoiceField(
-        label=_("Content"),
-        widget=forms.Select(attrs={"data-placeholder": _("Select Page")}),
-    )
-=======
->>>>>>> de39849b
 
     class Meta:
         model = MenuItem
         exclude = _get_exclude_for_model(model, None)
 
     def __init__(self, *args, **kwargs):
-<<<<<<< HEAD
-        super().__init__(*args, **kwargs)
-
-        # Todo: optimisation
-        choices = []
-        content_choices = []
-        for model in supported_models():
-            choices.append(
-                (
-                    ContentType.objects.get_for_model(model).id,
-                    model._meta.verbose_name.capitalize(),
-                )
-            )
-
-            content_choices.extend([(obj.id, obj) for obj in model.objects.all()])
-
-        self.fields["content_type"].choices = choices
-        self.fields["object_id"].choices = content_choices
-
-        if self.instance:
-
-            if self.instance.content_type_id:
-                self.fields["content_type"].initial = self.instance.content_type
-                self.fields["object_id"].initial = self.instance.object_id
-
-    def clean(self):
-        data = super().clean()
-        data["content_type"] = ContentType.objects.get(id=data["content_type"])
-        if data['_ref_node_id'] == 0:
-            raise forms.ValidationError(_("Adding root menuitem is not allowed"))
-        return data
-
-    def save(self, **kwargs):
-        self.instance.object_id = self.cleaned_data["object_id"]
-        self.instance.content_type = self.cleaned_data["content_type"]
-        return super().save(**kwargs)
-=======
         self.menu_root = kwargs.pop("menu_root")
         super().__init__(*args, **kwargs)
 
@@ -151,5 +93,4 @@
                 options.append(
                     (node.pk, mark_safe(cls.mk_indent(node.get_depth()) + escape(node)))
                 )
-        return options
->>>>>>> de39849b
+        return options