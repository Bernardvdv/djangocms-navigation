from django.conf.urls import url
from django.contrib import admin, messages
from django.contrib.admin.utils import quote
from django.contrib.admin.views.main import ChangeList
from django.contrib.sites.shortcuts import get_current_site
from django.http import HttpResponseBadRequest, HttpResponseRedirect
from django.shortcuts import reverse
from django.utils.html import format_html
from django.utils.text import slugify
from django.utils.translation import ugettext_lazy as _
from django.views.i18n import JavaScriptCatalog

from treebeard.admin import TreeAdmin

from .forms import MenuContentForm, MenuItemForm
from .models import Menu, MenuContent, MenuItem


class MenuItemChangeList(ChangeList):
    def __init__(self, request, *args, **kwargs):
        self.menu_content_id = request.menu_content_id
        super().__init__(request, *args, **kwargs)

    def url_for_result(self, result):
        pk = getattr(result, self.pk_attname)
        return reverse(
            "admin:%s_%s_change" % (self.opts.app_label, self.opts.model_name),
            args=(self.menu_content_id, quote(pk)),
            current_app=self.model_admin.admin_site.name,
        )


class MenuContentAdmin(admin.ModelAdmin):
    form = MenuContentForm
    list_display = ["title", "get_menuitem_link"]
    list_display_links = None

    def save_model(self, request, obj, form, change):
        if not change:
            title = form.cleaned_data.get("title")
            # Creating grouper object for menu content
            obj.menu = Menu.objects.create(
                identifier=slugify(title), site=get_current_site(request)
            )
            # Creating root menu item with title
            obj.root = MenuItem.add_root(title=title)
        super().save_model(request, obj, form, change)

    def change_view(self, request, object_id, form_url="", extra_context=None):
        meta = MenuItem._meta
        return HttpResponseRedirect(
            reverse(
                "admin:{app}_{model}_list".format(
                    app=meta.app_label, model=meta.model_name
                ),
                args=[object_id],
            )
        )

    def get_menuitem_link(self, obj):
        object_preview_url = reverse(
            "admin:{app}_{model}_list".format(
                app=obj._meta.app_label, model=MenuItem._meta.model_name
            ),
            args=[obj.pk],
        )

        return format_html(
            '<a href="{}" class="js-moderation-close-sideframe" target="_top">'
            '<span class="cms-icon cms-icon-eye"></span> {}'
            "</a>",
            object_preview_url,
            _("Items"),
        )

    get_menuitem_link.short_description = _("Menu Items")


class MenuItemAdmin(TreeAdmin):
    form = MenuItemForm
    change_list_template = "admin/djangocms_navigation/menuitem/change_list.html"

    def get_urls(self):
        info = self.model._meta.app_label, self.model._meta.model_name
        return [
            url(
                r"^(?P<menu_content_id>\d+)/$",
                self.admin_site.admin_view(self.changelist_view),
                name="{}_{}_list".format(*info),
            ),
            url(
                r"^(?P<menu_content_id>\d+)/add/$",
                self.admin_site.admin_view(self.add_view),
                name="{}_{}_add".format(*info),
            ),
            url(
                r"^(?P<menu_content_id>\d+)/(?P<object_id>\d+)/change/$",
                self.admin_site.admin_view(self.change_view),
                name="{}_{}_change".format(*info),
            ),
            url(
                r"^(?P<menu_content_id>\d+)/move/$",
                self.admin_site.admin_view(self.move_node),
            ),
            url(
                r"^(?P<menu_content_id>\d+)/jsi18n/$",
                JavaScriptCatalog.as_view(packages=["treebeard"]),
            ),
        ]

    def get_queryset(self, request):
        if hasattr(request, "menu_content_id"):
            menu_content = MenuContent._base_manager.get(id=request.menu_content_id)
            return MenuItem.get_tree(menu_content.root)
        return self.model().get_tree()

    def change_view(
        self, request, object_id, menu_content_id=None, form_url="", extra_context=None
    ):
        extra_context = extra_context or {}
        if menu_content_id:
            request.menu_content_id = menu_content_id
            extra_context["list_url"] = reverse(
                "admin:djangocms_navigation_menuitem_list",
                kwargs={"menu_content_id": menu_content_id},
            )
        return super().change_view(
            request, object_id, form_url="", extra_context=extra_context
        )

    def add_view(self, request, menu_content_id=None, form_url="", extra_context=None):
        extra_context = extra_context or {}
        if menu_content_id:
            request.menu_content_id = menu_content_id
            extra_context["list_url"] = reverse(
                "admin:djangocms_navigation_menuitem_list",
                kwargs={"menu_content_id": menu_content_id},
            )
        return super().add_view(request, form_url=form_url, extra_context=extra_context)

    def changelist_view(self, request, menu_content_id=None, extra_context=None):
        extra_context = extra_context or {}

        if menu_content_id:
            request.menu_content_id = menu_content_id
            extra_context["add_url"] = reverse(
                "admin:djangocms_navigation_menuitem_add",
                kwargs={"menu_content_id": menu_content_id},
            )
            extra_context["list_url"] = reverse(
                "admin:djangocms_navigation_menuitem_list",
                kwargs={"menu_content_id": menu_content_id},
            )

        return super().changelist_view(request, extra_context)

    def response_change(self, request, obj):
        url = reverse(
            "admin:djangocms_navigation_menuitem_list",
            kwargs={"menu_content_id": request.menu_content_id},
        )
        return HttpResponseRedirect(url)

    def response_add(self, request, obj, post_url_continue=None):
        url = reverse(
            "admin:djangocms_navigation_menuitem_list",
            kwargs={"menu_content_id": request.menu_content_id},
        )
        return HttpResponseRedirect(url)

    def move_node(self, request, menu_content_id):
        if request.POST.get("parent_id") == "0":
            message = _("Cannot move a node outside of root menu node")
            messages.error(request, message)
            return HttpResponseBadRequest(message)
        return super().move_node(request)

    def has_add_permission(self, request):
        if not hasattr(request, "menu_content_id"):
            return False
        return super().has_add_permission(request)

    def has_change_permission(self, request, obj=None):
        if not hasattr(request, "menu_content_id"):
            return False
        return super().has_change_permission(request, obj)

    def get_changelist(self, request, **kwargs):
        return MenuItemChangeList

    def get_form(self, request, obj=None, **kwargs):
<<<<<<< HEAD
        form_class = super().get_form(request, obj, **kwargs)
        menu_root = MenuContent.objects.get(id=request.menu_content_id).root

        class Form(form_class):
            def __new__(cls, *args, **kwargs):
                kwargs['menu_root'] = menu_root
                return form_class(*args, **kwargs)

        return Form
=======
        model_form = super(MenuItemAdmin, self).get_form(request, obj=obj, **kwargs)

        class ModelFormMetaClass(model_form):
            def __new__(cls, *args, **kwargs):
                kwargs['menu_root'] = MenuItem.objects.get(pk=request.menu_content_id)
                return model_form(*args, **kwargs)

        return ModelFormMetaClass
>>>>>>> bfa1b30c


admin.site.register(MenuItem, MenuItemAdmin)
admin.site.register(MenuContent, MenuContentAdmin)<|MERGE_RESOLUTION|>--- conflicted
+++ resolved
@@ -189,26 +189,15 @@
         return MenuItemChangeList
 
     def get_form(self, request, obj=None, **kwargs):
-<<<<<<< HEAD
         form_class = super().get_form(request, obj, **kwargs)
         menu_root = MenuContent.objects.get(id=request.menu_content_id).root
 
         class Form(form_class):
             def __new__(cls, *args, **kwargs):
-                kwargs['menu_root'] = menu_root
+                kwargs["menu_root"] = menu_root
                 return form_class(*args, **kwargs)
 
         return Form
-=======
-        model_form = super(MenuItemAdmin, self).get_form(request, obj=obj, **kwargs)
-
-        class ModelFormMetaClass(model_form):
-            def __new__(cls, *args, **kwargs):
-                kwargs['menu_root'] = MenuItem.objects.get(pk=request.menu_content_id)
-                return model_form(*args, **kwargs)
-
-        return ModelFormMetaClass
->>>>>>> bfa1b30c
 
 
 admin.site.register(MenuItem, MenuItemAdmin)
