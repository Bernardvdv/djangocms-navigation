--- conflicted
+++ resolved
@@ -1,10 +1,7 @@
 from django.contrib import admin
-<<<<<<< HEAD
-=======
 from django.contrib.sites.shortcuts import get_current_site
 from django.utils.text import slugify
 
->>>>>>> 09385377
 from treebeard.admin import TreeAdmin
 from treebeard.forms import movenodeform_factory
 
@@ -12,14 +9,6 @@
 
 
 class MenuContentAdmin(admin.ModelAdmin):
-<<<<<<< HEAD
-    exclude = ['modified_by', 'menu', ]
-
-    def save_model(self, request, obj, form, change):
-        if not obj.pk:
-            obj.menu = Menu.objects.create()
-        obj.modified_by = request.user
-=======
     exclude = ["menu"]
 
     def save_model(self, request, obj, form, change):
@@ -28,22 +17,12 @@
             obj.menu = Menu.objects.create(
                 identifier=slugify(obj.title), site=get_current_site(request)
             )
->>>>>>> 09385377
         super().save_model(request, obj, form, change)
 
 
 class MenuItemAdmin(TreeAdmin):
     form = movenodeform_factory(MenuItem)
 
-<<<<<<< HEAD
-    exclude = ['modified_by', ]
-
-    def save_model(self, request, obj, form, change):
-        obj.modified_by = request.user
-        super().save_model(request, obj, form, change)
-
-=======
->>>>>>> 09385377
 
 admin.site.register(MenuItem, MenuItemAdmin)
 admin.site.register(MenuContent, MenuContentAdmin)