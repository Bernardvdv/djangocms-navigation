from django.conf.urls import url
from django.contrib import admin
from django.contrib.admin.views.main import ChangeList
from django.contrib.sites.shortcuts import get_current_site
from django.shortcuts import reverse, HttpResponseRedirect
from django.contrib.admin.utils import quote

from django.utils.text import slugify
from django.utils.html import format_html
from django.utils.translation import ugettext_lazy as _

from treebeard.admin import TreeAdmin
<<<<<<< HEAD
from treebeard.forms import movenodeform_factory, _get_exclude_for_model
=======

>>>>>>> 6b05f388
from .models import Menu, MenuContent, MenuItem
from .forms import MenuItemForm, MenuContentForm


class MenuItemChangeList(ChangeList):
    def __init__(self, request, *args, **kwargs):
        self.menu_content_id = request.menu_content_id
        super().__init__(request, *args, **kwargs)

    def url_for_result(self, result):
        pk = getattr(result, self.pk_attname)
        return reverse(
            "admin:%s_%s_change" % (self.opts.app_label, self.opts.model_name),
            args=(self.menu_content_id, quote(pk)),
            current_app=self.model_admin.admin_site.name,
        )

    # def get_queryset(self, request):
    #     self.request = request
    #     return super().get_queryset(request)


class MenuContentAdmin(admin.ModelAdmin):
    form = MenuContentForm
    list_display = ["title", "get_menuitem_link"]
    list_display_links = None

    def save_model(self, request, obj, form, change):
        if not change:
            title = form.data.get("title")
            # Creating grouper object for menu content
            obj.menu = Menu.objects.create(
                identifier=slugify(title), site=get_current_site(request)
            )
            # Creating root menu item with title
            obj.root = MenuItem.add_root(title=title)
        super().save_model(request, obj, form, change)

    def get_menuitem_link(self, obj):
        object_preview_url = reverse(
            "admin:{app}_{model}_list".format(
                app=obj._meta.app_label, model=MenuItem._meta.model_name
            ),
            args=[obj.pk],
        )

        return format_html(
            '<a href="{}" class="js-moderation-close-sideframe" target="_top">'
            '<span class="cms-icon cms-icon-eye"></span> {}'
            "</a>",
            object_preview_url,
            _("Items"),
        )

    get_menuitem_link.short_description = _("Menu Items")


class MenuItemAdmin(TreeAdmin):
<<<<<<< HEAD
    form = movenodeform_factory(
        MenuItem, exclude=_get_exclude_for_model(MenuItem, ['menu_content']))
=======
    form = MenuItemForm
>>>>>>> 6b05f388
    change_list_template = "/admin/djangocms_navigation/menuitem/change_list.html"

    def save_form(self, request, form, change):
        if not change:
            form.cleaned_data['menu_content_id'] = request.menu_content_id
        return super().save_form(request, form, change)

    def get_urls(self):
        info = self.model._meta.app_label, self.model._meta.model_name
        return [
            url(
                r"^(?P<menu_content_id>\d+)/list/",
                self.admin_site.admin_view(self.changelist_view),
                name="{}_{}_list".format(*info),
            ),
            url(
                r"^(?P<menu_content_id>\d+)/add/",
                self.admin_site.admin_view(self.add_view),
                name="{}_{}_add".format(*info),
            ),
            url(
                r"^(?P<menu_content_id>\d+)/(?P<object_id>\d+)/change/",
                self.admin_site.admin_view(self.change_view),
                name="{}_{}_change".format(*info),
            ),
        ] + super().get_urls()

    def get_queryset(self, request):
        if hasattr(request, "menu_content_id"):
            menu_content = MenuContent.objects.get(id=request.menu_content_id)
            return MenuItem.get_tree(menu_content.root)
        return self.model().get_tree()

    def change_view(
        self, request, object_id, menu_content_id=None, form_url="", extra_context=None
    ):
        extra_context = extra_context or {}
        if menu_content_id:
            request.menu_content_id = menu_content_id
            extra_context["list_url"] = reverse(
                "admin:djangocms_navigation_menuitem_list",
                kwargs={"menu_content_id": menu_content_id},
            )
        return super().change_view(
            request, object_id, form_url="", extra_context=extra_context
        )

    def add_view(self, request, menu_content_id=None, form_url="", extra_context=None):
        extra_context = extra_context or {}
        if menu_content_id:
            request.menu_content_id = menu_content_id
            extra_context["list_url"] = reverse(
                "admin:djangocms_navigation_menuitem_list",
                kwargs={"menu_content_id": menu_content_id},
            )

        return super().add_view(request, form_url=form_url, extra_context=extra_context)

    def changelist_view(self, request, menu_content_id=None, extra_context=None):
        extra_context = extra_context or {}

        if menu_content_id:
            request.menu_content_id = menu_content_id
            extra_context["add_url"] = reverse(
                "admin:djangocms_navigation_menuitem_add",
                kwargs={"menu_content_id": menu_content_id},
            )
            extra_context["list_url"] = reverse(
                "admin:djangocms_navigation_menuitem_list",
                kwargs={"menu_content_id": menu_content_id},
            )

        return super().changelist_view(request, extra_context)

    def response_change(self, request, obj):
        url = reverse(
            "admin:djangocms_navigation_menuitem_list",
            kwargs={"menu_content_id": request.menu_content_id},
        )
        return HttpResponseRedirect(url)

    def response_add(self, request, obj, post_url_continue=None):
        url = reverse(
            "admin:djangocms_navigation_menuitem_list",
            kwargs={"menu_content_id": request.menu_content_id},
        )
        return HttpResponseRedirect(url)

    def has_add_permission(self, request):
        if hasattr(request, "menu_content_id"):
            return True
        return False

    def has_change_permission(self, request, obj=None):
        if hasattr(request, "menu_content_id"):
            return True
        if obj is not None:
            return True
        return False

    def get_changelist(self, request, **kwargs):
        return MenuItemChangeList


admin.site.register(MenuItem, MenuItemAdmin)
admin.site.register(MenuContent, MenuContentAdmin)<|MERGE_RESOLUTION|>--- conflicted
+++ resolved
@@ -10,11 +10,7 @@
 from django.utils.translation import ugettext_lazy as _
 
 from treebeard.admin import TreeAdmin
-<<<<<<< HEAD
-from treebeard.forms import movenodeform_factory, _get_exclude_for_model
-=======
 
->>>>>>> 6b05f388
 from .models import Menu, MenuContent, MenuItem
 from .forms import MenuItemForm, MenuContentForm
 
@@ -73,18 +69,8 @@
 
 
 class MenuItemAdmin(TreeAdmin):
-<<<<<<< HEAD
-    form = movenodeform_factory(
-        MenuItem, exclude=_get_exclude_for_model(MenuItem, ['menu_content']))
-=======
     form = MenuItemForm
->>>>>>> 6b05f388
     change_list_template = "/admin/djangocms_navigation/menuitem/change_list.html"
-
-    def save_form(self, request, form, change):
-        if not change:
-            form.cleaned_data['menu_content_id'] = request.menu_content_id
-        return super().save_form(request, form, change)
 
     def get_urls(self):
         info = self.model._meta.app_label, self.model._meta.model_name
