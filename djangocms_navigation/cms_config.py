from collections import Iterable

from django.core.exceptions import ImproperlyConfigured

from cms.app_base import CMSAppConfig, CMSAppExtension
from cms.models import PageContent

from djangocms_versioning.datastructures import VersionableItem

from .models import MenuContent, MenuItem


class NavigationCMSExtension(CMSAppExtension):
    def __init__(self):
        self.navigation_apps_models = []

    def configure_app(self, cms_config):
        if hasattr(cms_config, "navigation_models"):
            navigation_app_models = getattr(cms_config, "navigation_models")
            if isinstance(navigation_app_models, Iterable):
                self.navigation_apps_models.extend(navigation_app_models)
            else:
                raise ImproperlyConfigured(
                    "navigation configuration must be a Iterable object"
                )
        else:
            raise ImproperlyConfigured(
                "cms_config.py must have navigation_models attribute"
            )


def copy_menu_content(original_content):
    """Copy the MenuContent object and deepcopy its
    menu items. Don't copy the primary key
    because we are creating a new obj.
    """
    # Copy root menu item
    original_root = original_content.root
    root_fields = {
        field.name: getattr(original_root, field.name)
        for field in MenuItem._meta.fields
        if field.name not in [MenuItem._meta.pk.name, 'path', 'depth']
    }
    new_root = MenuItem.add_root(**root_fields)

    # Copy MenuContent object
    content_fields = {
        field.name: getattr(original_content, field.name)
        for field in MenuContent._meta.fields
        if field.name not in [MenuContent._meta.pk.name, 'root']
    }
    content_fields['root'] = new_root
    new_content = MenuContent.objects.create(**content_fields)

    # Copy menu items
    for item in MenuItem.get_tree(original_root).exclude(pk=original_root.pk):
        item_fields = {
            field.name: getattr(item, field.name)
            for field in MenuItem._meta.fields
            # don't copy primary key because we're creating a new obj
            # and handle the menu_content field later
            if field.name not in [MenuItem._meta.pk.name, 'path']
        }
        item_fields['path'] = new_root.path + item.path[MenuItem.steplen:]
        MenuItem.objects.create(**item_fields)

    return new_content


class NavigationCMSAppConfig(CMSAppConfig):
    djangocms_navigation_enabled = True
<<<<<<< HEAD
    djangocms_versioning_enabled = True  # TODO: Make this a setting
    # Todo: Register core model to navigation
    navigation_models = []
    versioning = [
        VersionableItem(
            content_model=MenuContent,
            grouper_field_name='menu',
            copy_function=copy_menu_content,
        ),
    ]
=======
    navigation_models = [PageContent, ]
>>>>>>> 6b05f388
<|MERGE_RESOLUTION|>--- conflicted
+++ resolved
@@ -69,17 +69,12 @@
 
 class NavigationCMSAppConfig(CMSAppConfig):
     djangocms_navigation_enabled = True
-<<<<<<< HEAD
     djangocms_versioning_enabled = True  # TODO: Make this a setting
-    # Todo: Register core model to navigation
-    navigation_models = []
+    navigation_models = [PageContent, ]
     versioning = [
         VersionableItem(
             content_model=MenuContent,
             grouper_field_name='menu',
             copy_function=copy_menu_content,
         ),
-    ]
-=======
-    navigation_models = [PageContent, ]
->>>>>>> 6b05f388
+    ]