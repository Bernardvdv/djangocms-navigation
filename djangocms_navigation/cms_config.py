from collections import Iterable

from django.core.exceptions import ImproperlyConfigured

from cms.app_base import CMSAppConfig, CMSAppExtension
<<<<<<< HEAD
from cms.models import PageContent

from djangocms_versioning.datastructures import VersionableItem

from .models import MenuContent, MenuItem
=======
from cms.models import Page
>>>>>>> de39849b


class NavigationCMSExtension(CMSAppExtension):
    def __init__(self):
        self.navigation_apps_models = []

    def configure_app(self, cms_config):
        if hasattr(cms_config, "navigation_models"):
            navigation_app_models = getattr(cms_config, "navigation_models")
            if isinstance(navigation_app_models, Iterable):
                self.navigation_apps_models.extend(navigation_app_models)
            else:
                raise ImproperlyConfigured(
                    "navigation configuration must be a Iterable object"
                )
        else:
            raise ImproperlyConfigured(
                "cms_config.py must have navigation_models attribute"
            )


def copy_menu_content(original_content):
    """Copy the MenuContent object and deepcopy its
    menu items. Don't copy the primary key
    because we are creating a new obj.
    """
    # Copy root menu item
    original_root = original_content.root
    root_fields = {
        field.name: getattr(original_root, field.name)
        for field in MenuItem._meta.fields
        if field.name not in [MenuItem._meta.pk.name, 'path', 'depth']
    }
    new_root = MenuItem.add_root(**root_fields)

    # Copy MenuContent object
    content_fields = {
        field.name: getattr(original_content, field.name)
        for field in MenuContent._meta.fields
        if field.name not in [MenuContent._meta.pk.name, 'root']
    }
    content_fields['root'] = new_root
    new_content = MenuContent.objects.create(**content_fields)

    # Copy menu items
    for item in MenuItem.get_tree(original_root).exclude(pk=original_root.pk):
        item_fields = {
            field.name: getattr(item, field.name)
            for field in MenuItem._meta.fields
            # don't copy primary key because we're creating a new obj
            # and handle the menu_content field later
            if field.name not in [MenuItem._meta.pk.name, 'path']
        }
        item_fields['path'] = new_root.path + item.path[MenuItem.steplen:]
        MenuItem.objects.create(**item_fields)

    return new_content


class NavigationCMSAppConfig(CMSAppConfig):
    djangocms_navigation_enabled = True
<<<<<<< HEAD
    djangocms_versioning_enabled = True  # TODO: Make this a setting
    navigation_models = [PageContent, ]
    versioning = [
        VersionableItem(
            content_model=MenuContent,
            grouper_field_name='menu',
            copy_function=copy_menu_content,
        ),
    ]
=======
    navigation_models = [Page]
>>>>>>> de39849b
<|MERGE_RESOLUTION|>--- conflicted
+++ resolved
@@ -3,15 +3,11 @@
 from django.core.exceptions import ImproperlyConfigured
 
 from cms.app_base import CMSAppConfig, CMSAppExtension
-<<<<<<< HEAD
-from cms.models import PageContent
+from cms.models import Page
 
 from djangocms_versioning.datastructures import VersionableItem
 
 from .models import MenuContent, MenuItem
-=======
-from cms.models import Page
->>>>>>> de39849b
 
 
 class NavigationCMSExtension(CMSAppExtension):
@@ -72,17 +68,12 @@
 
 
 class NavigationCMSAppConfig(CMSAppConfig):
-    djangocms_navigation_enabled = True
-<<<<<<< HEAD
     djangocms_versioning_enabled = True  # TODO: Make this a setting
-    navigation_models = [PageContent, ]
+    navigation_models = [Page]
     versioning = [
         VersionableItem(
             content_model=MenuContent,
             grouper_field_name='menu',
             copy_function=copy_menu_content,
         ),
-    ]
-=======
-    navigation_models = [Page]
->>>>>>> de39849b
+    ]