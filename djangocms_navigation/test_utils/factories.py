import string

from cms.models import Page, PageContent, TreeNode
from django.contrib.auth.models import User
from django.contrib.contenttypes.models import ContentType
from django.contrib.sites.models import Site
from djangocms_versioning.models import Version
import factory
from factory.fuzzy import FuzzyChoice, FuzzyInteger, FuzzyText

from ..models import Menu, MenuContent, MenuItem


class UserFactory(factory.django.DjangoModelFactory):
    username = FuzzyText(length=12)
    first_name = factory.Faker("first_name")
    last_name = factory.Faker("last_name")
    email = factory.LazyAttribute(
        lambda u: "%s.%s@example.com" % (u.first_name.lower(), u.last_name.lower())
    )

    class Meta:
        model = User

    @classmethod
    def _create(cls, model_class, *args, **kwargs):
        """Override the default ``_create`` with our custom call."""
        manager = cls._get_manager(model_class)
        # The default would use ``manager.create(*args, **kwargs)``
        return manager.create_user(*args, **kwargs)


class AbstractVersionFactory(factory.DjangoModelFactory):
    object_id = factory.SelfAttribute("content.id")
    content_type = factory.LazyAttribute(
        lambda o: ContentType.objects.get_for_model(o.content)
    )
    created_by = factory.SubFactory(UserFactory)

    class Meta:
        exclude = ["content"]
        abstract = True


class TreeNodeFactory(factory.django.DjangoModelFactory):
    site = factory.fuzzy.FuzzyChoice(Site.objects.all())
    depth = 0
    # NOTE: Generating path this way is probably not a good way of
    # doing it, but seems to work for our present tests which only
    # really need a tree node to exist and not throw unique constraint
    # errors on this field. If the data in this model starts mattering
    # in our tests then something more will need to be done here.
    path = FuzzyText(length=8, chars=string.digits)

    class Meta:
        model = TreeNode


class PageFactory(factory.django.DjangoModelFactory):
    node = factory.SubFactory(TreeNodeFactory)

    class Meta:
        model = Page


class PageContentFactory(factory.django.DjangoModelFactory):
    page = factory.SubFactory(PageFactory)
    language = FuzzyChoice(["en", "fr", "it"])
    title = FuzzyText(length=12)
    page_title = FuzzyText(length=12)
    menu_title = FuzzyText(length=12)
    meta_description = FuzzyText(length=12)
    redirect = FuzzyText(length=12)
    created_by = FuzzyText(length=12)
    changed_by = FuzzyText(length=12)
    in_navigation = FuzzyChoice([True, False])
    soft_root = FuzzyChoice([True, False])
    template = FuzzyText(length=12)
    limit_visibility_in_menu = FuzzyInteger(0, 25)
    xframe_options = FuzzyInteger(0, 25)

    class Meta:
        model = PageContent


class PageVersionFactory(AbstractVersionFactory):
    content = factory.SubFactory(PageContentFactory)

    class Meta:
        model = Version


class PageContentWithVersionFactory(PageContentFactory):
    @factory.post_generation
    def version(self, create, extracted, **kwargs):
        # NOTE: Use this method as below to define version attributes:
        # PollContentWithVersionFactory(version__label='label1')
        if not create:
            # Simple build, do nothing.
            return
        PageVersionFactory(content=self, **kwargs)


class MenuFactory(factory.django.DjangoModelFactory):
    identifier = FuzzyText(length=6)
    site = factory.fuzzy.FuzzyChoice(Site.objects.all())

    class Meta:
        model = Menu


class MenuItemFactory(factory.django.DjangoModelFactory):
    """Abstract factory to use as a base for other factories that
    set the path and depth attributes sensibly for root, child and
    sibling nodes."""
    title = FuzzyText(length=24)
    object_id = factory.SelfAttribute("content.id")
    content_type = factory.LazyAttribute(
        lambda o: ContentType.objects.get_for_model(o.content)
    )
    content = factory.SubFactory(PageContentWithVersionFactory)

    class Meta:
        model = MenuItem
        abstract = True


class RootMenuItemFactory(MenuItemFactory):
    object_id = None
    content_type = None
    content = None

    @classmethod
    def _create(cls, model_class, *args, **kwargs):
        """Make sure this is the root of a tree"""
        return model_class.add_root(*args, **kwargs)


class ChildMenuItemFactory(MenuItemFactory):
    # A child node needs to have a parent node. This will automatically
    # generate the parent, but you can also supply your own.
    parent = factory.SubFactory(RootMenuItemFactory)

    class Meta:
        model = MenuItem
        inline_args = ('parent',)

    @classmethod
    def _create(cls, model_class, parent, *args, **kwargs):
        """Make sure this is the child of a parent node"""
        return parent.add_child(*args, **kwargs)


class SiblingMenuItemFactory(MenuItemFactory):
    # A sibling node needs to have a sibling node of course.
    # This will automatically generate a new child node as the sibling,
    # but you can also supply an existing node with the sibling arg.
    sibling = factory.SubFactory(ChildMenuItemFactory)
    # Siblings need to be positioned against their sibling nodes.
    # A position will be randomly chosen from this list or you can
    # supply your own with the position arg.
    _SIBLING_POSITIONS = [
        'first-sibling',
        'left',
        'right',
        'last-sibling',
    ]
    position = FuzzyChoice(_SIBLING_POSITIONS)

    class Meta:
        model = MenuItem
        inline_args = ('sibling', 'position')

    @classmethod
    def _create(cls, model_class, sibling, position, *args, **kwargs):
        """Make sure this is the sibling of the supplied node"""
        return sibling.add_sibling(pos=position, **kwargs)


class MenuContentFactory(factory.django.DjangoModelFactory):
    menu = factory.SubFactory(MenuFactory)
<<<<<<< HEAD
    root = factory.SubFactory(RootMenuItemFactory)
=======
    root = factory.SubFactory(MenuItemFactory, object_id=None, content_type=None)
>>>>>>> 6b05f388

    class Meta:
        model = MenuContent


class MenuVersionFactory(AbstractVersionFactory):
    content = factory.SubFactory(MenuContentFactory)

    class Meta:
        model = Version<|MERGE_RESOLUTION|>--- conflicted
+++ resolved
@@ -179,11 +179,7 @@
 
 class MenuContentFactory(factory.django.DjangoModelFactory):
     menu = factory.SubFactory(MenuFactory)
-<<<<<<< HEAD
     root = factory.SubFactory(RootMenuItemFactory)
-=======
-    root = factory.SubFactory(MenuItemFactory, object_id=None, content_type=None)
->>>>>>> 6b05f388
 
     class Meta:
         model = MenuContent
