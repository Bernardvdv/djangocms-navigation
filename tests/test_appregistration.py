from unittest.mock import Mock

from django.core.exceptions import ImproperlyConfigured

from cms import app_registration
<<<<<<< HEAD
from cms.models import PageContent
=======
from cms.models import Page
>>>>>>> de39849b
from cms.utils.setup import setup_cms_apps

from djangocms_navigation.cms_config import NavigationCMSExtension
from djangocms_navigation.test_utils.app_1.models import TestModel1, TestModel2
from djangocms_navigation.test_utils.app_2.models import TestModel3, TestModel4
from djangocms_navigation.utils import supported_models

from .utils import TestCase


class AppRegistrationTestCase(TestCase):
    def test_missing_cms_config(self):
        extensions = NavigationCMSExtension()
        cms_config = Mock(
            djangocms_navigation_enabled=True, app_config=Mock(label="blah_cms_config")
        )

        with self.assertRaises(ImproperlyConfigured):
            extensions.configure_app(cms_config)

    def test_invalid_cms_config_parameter(self):
        extensions = NavigationCMSExtension()
        cms_config = Mock(
            djangocms_navigation_enabled=True,
            navigation_models=23234,
            app_config=Mock(label="blah_cms_config"),
        )

        with self.assertRaises(ImproperlyConfigured):
            extensions.configure_app(cms_config)

    def test_valid_cms_config_parameter(self):
        extensions = NavigationCMSExtension()
        cms_config = Mock(
            djangocms_navigation_enabled=True,
            navigation_models=[TestModel1, TestModel2, TestModel3, TestModel4],
            app_config=Mock(label="blah_cms_config"),
        )

        with self.assertNotRaises(ImproperlyConfigured):
            extensions.configure_app(cms_config)
            register_model = []
            for model in extensions.navigation_apps_models:
                register_model.append(model)

            self.assertTrue(TestModel1 in register_model)
            self.assertTrue(TestModel2 in register_model)
            self.assertTrue(TestModel3 in register_model)
            self.assertTrue(TestModel4 in register_model)


class NavigationIntegrationTestCase(TestCase):
    def setUp(self):
        app_registration.get_cms_extension_apps.cache_clear()
        app_registration.get_cms_config_apps.cache_clear()

    def test_config_with_multiple_apps(self):
        setup_cms_apps()
        registered_models = supported_models()

<<<<<<< HEAD
        expected_models = [TestModel1, TestModel2, TestModel3, TestModel4, PageContent]
=======
        expected_models = [TestModel1, TestModel2, TestModel3, TestModel4, Page]
>>>>>>> de39849b

        self.assertCountEqual(registered_models, expected_models)<|MERGE_RESOLUTION|>--- conflicted
+++ resolved
@@ -3,11 +3,7 @@
 from django.core.exceptions import ImproperlyConfigured
 
 from cms import app_registration
-<<<<<<< HEAD
-from cms.models import PageContent
-=======
 from cms.models import Page
->>>>>>> de39849b
 from cms.utils.setup import setup_cms_apps
 
 from djangocms_navigation.cms_config import NavigationCMSExtension
@@ -68,10 +64,6 @@
         setup_cms_apps()
         registered_models = supported_models()
 
-<<<<<<< HEAD
-        expected_models = [TestModel1, TestModel2, TestModel3, TestModel4, PageContent]
-=======
         expected_models = [TestModel1, TestModel2, TestModel3, TestModel4, Page]
->>>>>>> de39849b
 
         self.assertCountEqual(registered_models, expected_models)